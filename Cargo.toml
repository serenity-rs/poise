[package]
authors = ["kangalioo <jannik.a.schaper@web.de>"]
edition = "2018"
name = "poise"
version = "0.2.1"
description = "A Discord bot framework for serenity"
license = "MIT"
repository = "https://github.com/kangalioo/poise/"

[dependencies]
tokio = { version = "1.4.0", default-features = false } # for async in general
futures-core = { version = "0.3.13", default-features = false } # for async in general
futures-util = { version = "0.3.13", default-features = false } # for async in general
once_cell = { version = "1.7.2", default-features = false, features = ["std"] } # to store and set user data
poise_macros = { path = "macros", version = "0.2.1" } # remember to update the version on changes!
async-trait = { version = "0.1.48", default-features = false } # various traits
regex = { version = "1.5.4", default-features = false, features = ["std"] } # prefix
log = { version = "0.4.14", default-features = false } # warning about weird state
derivative = "2.2.0"

[dependencies.serenity]
default-features = false
features = ["builder", "client", "gateway", "model", "utils", "collector"]

<<<<<<< HEAD
# version = "0.11.2"

git = "https://github.com/serenity-rs/serenity"
branch = "current"
=======
version = "0.11.4"

# git = "https://github.com/serenity-rs/serenity"
# branch = "current"
>>>>>>> ffca1453

# git = "https://github.com/serenity-rs/serenity"
# rev = "2bb9a01bfccd0485ccb7e9f20cce8edff7426eb3"

# git = "https://github.com/kangalioo/serenity"
# branch = "poise-tailored"

# path = "../_downloaded/serenity"

[dev-dependencies]
# For the examples
tokio = { version = "1.4.0", features = ["rt-multi-thread"] }
futures = { version = "0.3.13", default-features = false }
env_logger = "0.9.0"
fluent = "0.16.0"
intl-memoizer = "0.5.1"
fluent-syntax = "0.11"

[features]
default = ["serenity/rustls_backend", "cache", "chrono"]
chrono = ["serenity/chrono"]
cache = ["serenity/cache"]
time = ["serenity/time"]
# No-op feature because serenity/collector is now enabled by default
collector = []

[package.metadata.docs.rs]
all-features = true
rustdoc-args = ["--cfg", "doc_nightly"]<|MERGE_RESOLUTION|>--- conflicted
+++ resolved
@@ -22,17 +22,10 @@
 default-features = false
 features = ["builder", "client", "gateway", "model", "utils", "collector"]
 
-<<<<<<< HEAD
-# version = "0.11.2"
-
-git = "https://github.com/serenity-rs/serenity"
-branch = "current"
-=======
 version = "0.11.4"
 
 # git = "https://github.com/serenity-rs/serenity"
 # branch = "current"
->>>>>>> ffca1453
 
 # git = "https://github.com/serenity-rs/serenity"
 # rev = "2bb9a01bfccd0485ccb7e9f20cce8edff7426eb3"
