--- conflicted
+++ resolved
@@ -95,20 +95,8 @@
             checks::get_guild_name(),
             checks::only_in_dms(),
             checks::lennyface(),
-<<<<<<< HEAD
             checks::permissions_v2(),
-            poise::Command {
-                subcommands: vec![
-                    subcommands::child1(),
-                    subcommands::child2(),
-                    // Let's make sure poise isn't confused by the duplicate names!
-                    subcommands::parent(),
-                ],
-                ..subcommands::parent()
-            },
-=======
             subcommands::parent(),
->>>>>>> 4294264e
         ],
         prefix_options: poise::PrefixFrameworkOptions {
             prefix: Some("~".into()),
