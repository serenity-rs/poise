--- conflicted
+++ resolved
@@ -87,8 +87,7 @@
             }
 
             fn create(builder: &mut poise::serenity_prelude::CreateApplicationCommandOption) {
-<<<<<<< HEAD
-                builder.kind(poise::serenity_prelude::ApplicationCommandOptionType::Integer); 
+                builder.kind(poise::serenity_prelude::CommandOptionType::Integer); 
             }
 
             fn choices() -> Vec<poise::CommandParameterChoice> {
@@ -98,11 +97,6 @@
                         #( (#locales.to_string(), #localized_names.to_string()) )*
                     ]),
                 }, )* ]
-=======
-                builder
-                    .kind(poise::serenity_prelude::CommandOptionType::Integer)
-                    #( .add_int_choice(#display_strings, #indices2 as i32) )* ;
->>>>>>> ffca1453
             }
         }
 
