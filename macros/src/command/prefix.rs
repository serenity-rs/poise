--- conflicted
+++ resolved
@@ -67,13 +67,8 @@
 
     Ok(quote::quote! {
         |ctx| Box::pin(async move {
-            let ctx_discord = &ctx.discord;
             let ( #( #param_names, )* .. ) = ::poise::parse_prefix_args!(
-<<<<<<< HEAD
-                ctx_discord, ctx.msg, ctx.args, 0 =>
-=======
                 ctx.serenity_context, ctx.msg, ctx.args, 0 =>
->>>>>>> 8e155706
                 #( #param_specs, )*
                 #wildcard_arg
             ).await.map_err(|(error, input)| poise::FrameworkError::new_argument_parse(
