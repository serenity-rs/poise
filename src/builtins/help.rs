//! Contains the built-in help command and surrounding infrastructure

use super::say_ephemeral;
use crate::serenity_prelude as serenity;
use std::fmt::Write as _;

/// Optional configuration for how the help message from [`help()`] looks
pub struct HelpConfiguration<'a> {
    /// Extra text displayed at the bottom of your message. Can be used for help and tips specific
    /// to your bot
    pub extra_text_at_bottom: &'a str,
    /// Whether to make the response ephemeral if possible. Can be nice to reduce clutter
    pub ephemeral: bool,
    /// Whether to list context menu commands as well
    pub show_context_menu_commands: bool,
    /// Whether to list context menu commands as well
    pub show_subcommands: bool,
    /// Whether to include [`crate::Command::description`] (above [`crate::Command::help_text`]).
    pub include_description: bool,
    #[doc(hidden)]
    pub __non_exhaustive: (),
}

impl Default for HelpConfiguration<'_> {
    fn default() -> Self {
        Self {
            extra_text_at_bottom: "",
            ephemeral: true,
            show_context_menu_commands: false,
            show_subcommands: false,
            include_description: true,
            __non_exhaustive: (),
        }
    }
}

/// Convenience function to align descriptions behind commands
struct TwoColumnList(Vec<(String, Option<String>)>);

impl TwoColumnList {
    /// Creates a new [`TwoColumnList`]
    fn new() -> Self {
        Self(Vec::new())
    }

    /// Add a line that needs the padding between the columns
    fn push_two_colums(&mut self, command: String, description: String) {
        self.0.push((command, Some(description)));
    }

    /// Add a line that doesn't influence the first columns's width
    fn push_heading(&mut self, category: &str) {
        if !self.0.is_empty() {
            self.0.push(("".to_string(), None));
        }
        let mut category = category.to_string();
        category += ":";
        self.0.push((category, None));
    }

    /// Convert the list into a string with aligned descriptions
    fn into_string(self) -> String {
        let longest_command = self
            .0
            .iter()
            .filter_map(|(command, description)| {
                if description.is_some() {
                    Some(command.len())
                } else {
                    None
                }
            })
            .max()
            .unwrap_or(0);
        let mut text = String::new();
        for (command, description) in self.0 {
            if let Some(description) = description {
                let padding = " ".repeat(longest_command - command.len() + 3);
                writeln!(text, "{}{}{}", command, padding, description).unwrap();
            } else {
                writeln!(text, "{}", command).unwrap();
            }
        }
        text
    }
}

/// Get the prefix from options
async fn get_prefix_from_options<U, E>(ctx: crate::Context<'_, U, E>) -> Option<String> {
    let options = &ctx.framework().options().prefix_options;
    match &options.prefix {
        Some(fixed_prefix) => Some(fixed_prefix.clone()),
        None => match options.dynamic_prefix {
            Some(dynamic_prefix_callback) => {
                match dynamic_prefix_callback(crate::PartialContext::from(ctx)).await {
                    Ok(Some(dynamic_prefix)) => Some(dynamic_prefix),
                    _ => None,
                }
            }
            None => None,
        },
    }
}

/// Format context menu command name
fn format_context_menu_name<U, E>(command: &crate::Command<U, E>) -> Option<String> {
    let kind = match command.context_menu_action {
        Some(crate::ContextMenuCommandAction::User(_)) => "user",
        Some(crate::ContextMenuCommandAction::Message(_)) => "message",
        Some(crate::ContextMenuCommandAction::__NonExhaustive) => unreachable!(),
        None => return None,
    };
    Some(format!(
        "{} (on {})",
        command
            .context_menu_name
            .as_deref()
            .unwrap_or(&command.name),
        kind
    ))
}

/// Code for printing help of a specific command (e.g. `~help my_command`)
async fn help_single_command<U, E>(
    ctx: crate::Context<'_, U, E>,
    command_name: &str,
    config: HelpConfiguration<'_>,
) -> Result<(), serenity::Error> {
    let commands = &ctx.framework().options().commands;
    // Try interpret the command name as a context menu command first
    let mut command = commands.iter().find(|command| {
        if let Some(context_menu_name) = &command.context_menu_name {
            if context_menu_name.eq_ignore_ascii_case(command_name) {
                return true;
            }
        }
        false
    });
    // Then interpret command name as a normal command (possibly nested subcommand)
    if command.is_none() {
        if let Some((c, _, _)) = crate::find_command(commands, command_name, true, &mut vec![]) {
            command = Some(c);
        }
    }

    let reply = if let Some(command) = command {
        let mut invocations = Vec::new();
        let mut subprefix = None;
        if command.slash_action.is_some() {
            invocations.push(format!("`/{}`", command.name));
            subprefix = Some(format!("  /{}", command.name));
        }
        if command.prefix_action.is_some() {
            let prefix = match get_prefix_from_options(ctx).await {
                Some(prefix) => prefix,
                // None can happen if the prefix is dynamic, and the callback
                // fails due to help being invoked with slash or context menu
                // commands. Not sure there's a better way to handle this.
                None => String::from("<prefix>"),
            };
            invocations.push(format!("`{}{}`", prefix, command.name));
            if subprefix.is_none() {
                subprefix = Some(format!("  {}{}", prefix, command.name));
            }
        }
        if command.context_menu_name.is_some() && command.context_menu_action.is_some() {
            // Since command.context_menu_action is Some, this unwrap is safe
            invocations.push(format_context_menu_name(command).unwrap());
            if subprefix.is_none() {
                subprefix = Some(String::from("  "));
            }
        }
        // At least one of the three if blocks should have triggered
        assert!(subprefix.is_some());
        assert!(!invocations.is_empty());
        let invocations = invocations.join("\n");

        let mut text = match (&command.description, &command.help_text) {
            (Some(description), Some(help_text)) => {
                if config.include_description {
                    format!("{}\n\n{}", description, help_text)
                } else {
                    help_text.clone()
                }
            }
            (Some(description), None) => description.to_owned(),
            (None, Some(help_text)) => help_text.clone(),
            (None, None) => "No help available".to_string(),
        };
        if !command.parameters.is_empty() {
            text += "\n\n```\nParameters:\n";
            let mut parameterlist = TwoColumnList::new();
            for parameter in &command.parameters {
                let name = parameter.name.as_deref().unwrap_or("").to_string();
                let description = parameter.description.as_deref().unwrap_or("");
                let description = format!(
                    "({}) {}",
                    if parameter.required {
                        "required"
                    } else {
                        "optional"
                    },
                    description,
                );
                parameterlist.push_two_colums(name, description);
            }
            text += &parameterlist.into_string();
            text += "```";
        }
        if !command.subcommands.is_empty() {
            text += "\n\n```\nSubcommands:\n";
            let mut commandlist = TwoColumnList::new();
            // Subcommands can exist on context menu commands, but there's no
            // hierarchy in the menu, so just display them as a list without
            // subprefix.
            preformat_subcommands(
                &mut commandlist,
                command,
                &subprefix.unwrap_or_else(|| String::from("  ")),
            );
            text += &commandlist.into_string();
            text += "```";
        }
        format!("**{}**\n\n{}", invocations, text)
    } else {
        format!("No such command `{}`", command_name)
    };

    say_ephemeral(ctx, &reply, config.ephemeral).await?;
    Ok(())
}

/// Recursively formats all subcommands
fn preformat_subcommands<U, E>(
    commands: &mut TwoColumnList,
    command: &crate::Command<U, E>,
    prefix: &str,
) {
    let as_context_command = command.slash_action.is_none() && command.prefix_action.is_none();
    for subcommand in &command.subcommands {
        let command = if as_context_command {
            let name = format_context_menu_name(subcommand);
            if name.is_none() {
                continue;
            };
            name.unwrap()
        } else {
            format!("{} {}", prefix, subcommand.name)
        };
        let description = subcommand.description.as_deref().unwrap_or("").to_string();
        commands.push_two_colums(command, description);
        // We could recurse here, but things can get cluttered quickly.
        // Instead, we show (using this function) subsubcommands when
        // the user asks for help on the subcommand.
    }
}

/// Preformat lines (except for padding,) like `("  /ping", "Emits a ping message")`
fn preformat_command<U, E>(
    commands: &mut TwoColumnList,
    config: &HelpConfiguration<'_>,
    command: &crate::Command<U, E>,
    indent: &str,
    options_prefix: Option<&str>,
) {
    let prefix = if command.slash_action.is_some() {
        String::from("/")
    } else if command.prefix_action.is_some() {
        options_prefix.map(String::from).unwrap_or_default()
    } else {
        // This is not a prefix or slash command, i.e. probably a context menu only command
        // This should have been filtered out in `generate_all_commands`
        unreachable!();
    };

    let prefix = format!("{}{}{}", indent, prefix, command.name);
    commands.push_two_colums(
        prefix.clone(),
        command.description.as_deref().unwrap_or("").to_string(),
    );
    if config.show_subcommands {
        preformat_subcommands(commands, command, &prefix)
    }
}

/// Create help text for `help_all_commands`
///
/// This is a separate function so we can have tests for it
async fn generate_all_commands<U, E>(
    ctx: crate::Context<'_, U, E>,
    config: &HelpConfiguration<'_>,
) -> Result<String, serenity::Error> {
    let mut categories = crate::util::OrderedMap::<Option<&str>, Vec<&crate::Command<U, E>>>::new();
    for cmd in &ctx.framework().options().commands {
        categories
            .get_or_insert_with(cmd.category.as_deref(), Vec::new)
            .push(cmd);
    }

    let options_prefix = get_prefix_from_options(ctx).await;

    let mut menu = String::from("```\n");

    let mut commandlist = TwoColumnList::new();
    for (category_name, commands) in categories {
        let commands = commands
            .into_iter()
            .filter(|cmd| {
                !cmd.hide_in_help && (cmd.prefix_action.is_some() || cmd.slash_action.is_some())
            })
            .collect::<Vec<_>>();
        if commands.is_empty() {
            continue;
        }
        commandlist.push_heading(category_name.unwrap_or("Commands"));
        for command in commands {
            preformat_command(
                &mut commandlist,
                config,
                command,
                "  ",
                options_prefix.as_deref(),
            );
        }
    }
    menu += &commandlist.into_string();

    if config.show_context_menu_commands {
        menu += "\nContext menu commands:\n";

        for command in &ctx.framework().options().commands {
            let name = format_context_menu_name(command);
            if name.is_none() {
                continue;
            };
            let _ = writeln!(menu, "  {}", name.unwrap());
        }
    }

    menu += "\n";
    menu += config.extra_text_at_bottom;
    menu += "\n```";

<<<<<<< HEAD
    say_ephemeral(ctx, &menu, config.ephemeral).await?;
=======
    Ok(menu)
}

/// Code for printing an overview of all commands (e.g. `~help`)
async fn help_all_commands<U, E>(
    ctx: crate::Context<'_, U, E>,
    config: HelpConfiguration<'_>,
) -> Result<(), serenity::Error> {
    let menu = generate_all_commands(ctx, &config).await?;
    ctx.send(|b| b.content(menu).ephemeral(config.ephemeral))
        .await?;
>>>>>>> 8e155706
    Ok(())
}

/// A help command that outputs text in a code block, groups commands by categories, and annotates
/// commands with a slash if they exist as slash commands.
///
/// Example usage from Ferris, the Discord bot running in the Rust community server:
/// ```rust
/// # type Error = Box<dyn std::error::Error>;
/// # type Context<'a> = poise::Context<'a, (), Error>;
/// /// Show this menu
/// #[poise::command(prefix_command, track_edits, slash_command)]
/// pub async fn help(
///     ctx: Context<'_>,
///     #[description = "Specific command to show help about"] command: Option<String>,
/// ) -> Result<(), Error> {
///     let config = poise::builtins::HelpConfiguration {
///         extra_text_at_bottom: "\
/// Type ?help command for more info on a command.
/// You can edit your message to the bot and the bot will edit its response.",
///         ..Default::default()
///     };
///     poise::builtins::help(ctx, command.as_deref(), config).await?;
///     Ok(())
/// }
/// ```
/// Output:
/// ```text
/// Playground:
///   ?play        Compile and run Rust code in a playground
///   ?eval        Evaluate a single Rust expression
///   ?miri        Run code and detect undefined behavior using Miri
///   ?expand      Expand macros to their raw desugared form
///   ?clippy      Catch common mistakes using the Clippy linter
///   ?fmt         Format code using rustfmt
///   ?microbench  Benchmark small snippets of code
///   ?procmacro   Compile and use a procedural macro
///   ?godbolt     View assembly using Godbolt
///   ?mca         Run performance analysis using llvm-mca
///   ?llvmir      View LLVM IR using Godbolt
/// Crates:
///   /crate       Lookup crates on crates.io
///   /doc         Lookup documentation
/// Moderation:
///   /cleanup     Deletes the bot's messages for cleanup
///   /ban         Bans another person
///   ?move        Move a discussion to another channel
///   /rustify     Adds the Rustacean role to members
/// Miscellaneous:
///   ?go          Evaluates Go code
///   /source      Links to the bot GitHub repo
///   /help        Show this menu
///
/// Type ?help command for more info on a command.
/// You can edit your message to the bot and the bot will edit its response.
/// ```
pub async fn help<U, E>(
    ctx: crate::Context<'_, U, E>,
    command: Option<&str>,
    config: HelpConfiguration<'_>,
) -> Result<(), serenity::Error> {
    match command {
        Some(command) => help_single_command(ctx, command, config).await,
        None => help_all_commands(ctx, config).await,
    }
}<|MERGE_RESOLUTION|>--- conflicted
+++ resolved
@@ -341,9 +341,6 @@
     menu += config.extra_text_at_bottom;
     menu += "\n```";
 
-<<<<<<< HEAD
-    say_ephemeral(ctx, &menu, config.ephemeral).await?;
-=======
     Ok(menu)
 }
 
@@ -353,9 +350,7 @@
     config: HelpConfiguration<'_>,
 ) -> Result<(), serenity::Error> {
     let menu = generate_all_commands(ctx, &config).await?;
-    ctx.send(|b| b.content(menu).ephemeral(config.ephemeral))
-        .await?;
->>>>>>> 8e155706
+    say_ephemeral(ctx, &menu, config.ephemeral).await?;
     Ok(())
 }
 
