--- conflicted
+++ resolved
@@ -47,7 +47,7 @@
             let error = error.to_string();
             eprintln!("An error occured in a command: {}", error);
             ctx.say(error).await?;
-        },
+        }
         crate::FrameworkError::SubcommandRequired { ctx } => {
             let response = "You didn't specified or you have specified invalid subcommand.";
             ctx.send(|b| b.content(response).ephemeral(true)).await?;
@@ -176,11 +176,7 @@
                 interaction.data().name
             );
         }
-<<<<<<< HEAD
-        crate::FrameworkError::__NonExhaustive(_) => panic!(),
-=======
         crate::FrameworkError::__NonExhaustive(unreachable) => match unreachable {},
->>>>>>> ae180fd3
     }
 
     Ok(())
