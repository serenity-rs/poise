--- conflicted
+++ resolved
@@ -62,18 +62,8 @@
     /// Toggles whether the message is an ephemeral response (only invoking user can see it).
     ///
     /// This only has an effect in slash commands!
-<<<<<<< HEAD
-    ///
-    /// If this is the initial response and this response
-    /// has previously been deferred, the ephemerality is decided by the defer operation. I.e.
-    /// if you deferred the response without enabling ephemeral, the initial response will not be
-    /// ephemeral.
     pub fn ephemeral(mut self, ephemeral: bool) -> Self {
         self.ephemeral = Some(ephemeral);
-=======
-    pub fn ephemeral(&mut self, ephemeral: bool) -> &mut Self {
-        self.ephemeral = ephemeral;
->>>>>>> 00b145c2
         self
     }
 
@@ -85,19 +75,13 @@
         self
     }
 
-<<<<<<< HEAD
-    /// Set the reference message this message is a reply to.
-    pub fn reference_message(mut self, reference: impl Into<serenity::MessageReference>) -> Self {
-        self.reference_message = Some(reference.into());
-=======
     /// Makes this message an inline reply to another message like [`serenity::Message::reply`]
     /// (prefix-only, because slash commands are always inline replies anyways).
     ///
     /// To disable the ping, set [`Self::allowed_mentions`] with
     /// [`serenity::CreateAllowedMentions::replied_user`] set to false.
-    pub fn reply(&mut self, reply: bool) -> &mut Self {
+    pub fn reply(mut self, reply: bool) -> Self {
         self.reply = reply;
->>>>>>> 00b145c2
         self
     }
 
@@ -238,16 +222,8 @@
     }
 
     /// Serialize this response builder to a [`serenity::CreateMessage`]
-<<<<<<< HEAD
-    pub fn to_prefix(self) -> serenity::CreateMessage {
+    pub fn to_prefix(self, invocation_message: &serenity::Message) -> serenity::CreateMessage {
         let mut m = serenity::CreateMessage::default();
-=======
-    pub fn to_prefix(
-        self,
-        m: &mut serenity::CreateMessage<'att>,
-        invocation_message: &serenity::Message,
-    ) {
->>>>>>> 00b145c2
         let crate::CreateReply {
             content,
             embeds,
@@ -268,13 +244,8 @@
         if let Some(components) = components {
             m = m.components(components);
         }
-<<<<<<< HEAD
-        if let Some(reference_message) = reference_message {
-            m = m.reference_message(reference_message);
-=======
         if reply {
-            m.reference_message(invocation_message);
->>>>>>> 00b145c2
+            m = m.reference_message(invocation_message);
         }
 
         for attachment in attachments {
