--- conflicted
+++ resolved
@@ -45,26 +45,17 @@
 
     // Send modal
     interaction
-<<<<<<< HEAD
-        .create_response(ctx.discord, M::create(defaults))
-=======
-        .create_interaction_response(ctx.discord, |b| {
-            *b = M::create(defaults, interaction_id.clone());
-            b
-        })
->>>>>>> 00b145c2
+        .create_response(ctx.discord, M::create(defaults, interaction_id.clone()))
         .await?;
     ctx.has_sent_initial_response
         .store(true, std::sync::atomic::Ordering::SeqCst);
 
     // Wait for user to submit
-    let response = serenity::CollectModalInteraction::new(&ctx.discord.shard)
-<<<<<<< HEAD
-        .author_id(interaction.user.id)
+    let response = serenity::ModalInteractionCollectorBuilder::new(&ctx.discord.shard)
+        .filter(std::sync::Arc::new(move |d| {
+            d.data.custom_id == interaction_id
+        }))
         .collect_single()
-=======
-        .filter(move |d| d.data.custom_id == interaction_id)
->>>>>>> 00b145c2
         .await
         .unwrap();
 
@@ -119,14 +110,7 @@
     ///
     /// Optionally takes an initialized instance as pre-filled values of this modal (see
     /// [`Self::execute_with_defaults()`] for more info)
-<<<<<<< HEAD
-    fn create(defaults: Option<Self>) -> serenity::CreateInteractionResponse;
-=======
-    fn create(
-        defaults: Option<Self>,
-        custom_id: String,
-    ) -> serenity::CreateInteractionResponse<'static>;
->>>>>>> 00b145c2
+    fn create(defaults: Option<Self>, custom_id: String) -> serenity::CreateInteractionResponse;
 
     /// Parses a received modal submit interaction into this type
     ///
