//! Modal trait and utility items for implementing it (mainly for the derive macro)

use std::sync::Arc;

use crate::serenity_prelude as serenity;

/// Meant for use in derived [`Modal::parse`] implementation
///
/// _Takes_ the String out of the data. Logs warnings on unexpected state
#[doc(hidden)]
pub fn find_modal_text(
    data: &mut serenity::ModalInteractionData,
    custom_id: &str,
) -> Option<String> {
    for row in &mut data.components {
        let text = match row.components.get_mut(0) {
            Some(serenity::ActionRowComponent::InputText(text)) => text,
            Some(_) => {
                log::warn!("unexpected non input text component in modal response");
                continue;
            }
            None => {
                log::warn!("empty action row in modal response");
                continue;
            }
        };

        if text.custom_id == custom_id {
            let Some(value) = std::mem::take(&mut text.value) else {
                log::warn!("modal field is null");
                return None;
            };
            return if value.is_empty() { None } else { Some(value) };
        }
    }
    log::warn!(
        "{} not found in modal response (expected at least blank string)",
        custom_id
    );
    None
}

/// Underlying code for the modal spawning convenience function which abstracts over the kind of
/// interaction
async fn execute_modal_generic<
    M: Modal,
    F: std::future::Future<Output = Result<(), serenity::Error>>,
>(
    ctx: &serenity::Context,
    create_interaction_response: impl FnOnce(serenity::CreateInteractionResponse<'static>) -> F,
    modal_custom_id: String,
    defaults: Option<M>,
    timeout: Option<std::time::Duration>,
) -> Result<Option<M>, serenity::Error> {
    // Send modal
<<<<<<< HEAD
    interaction
        .create_response(ctx.discord, M::create(defaults, interaction_id.clone()))
        .await?;
    ctx.has_sent_initial_response
        .store(true, std::sync::atomic::Ordering::SeqCst);

    // Wait for user to submit
    let response = serenity::ModalInteractionCollector::new(&ctx.discord.shard)
        .filter(move |d| d.data.custom_id == interaction_id)
        .await
        .unwrap();

    // Send acknowledgement so that the pop-up is closed
    response
        .create_response(
            ctx.discord,
            serenity::CreateInteractionResponse::Acknowledge,
        )
=======
    create_interaction_response(M::create(defaults, modal_custom_id.clone())).await?;

    // Wait for user to submit
    let response = serenity::CollectModalInteraction::new(&ctx.shard)
        .filter(move |d| d.data.custom_id == modal_custom_id)
        .timeout(timeout.unwrap_or(std::time::Duration::from_secs(3600)))
        .await;
    let response = match response {
        Some(x) => x,
        None => return Ok(None),
    };

    // Send acknowledgement so that the pop-up is closed
    response
        .create_interaction_response(ctx, |b| {
            b.kind(serenity::InteractionResponseType::DeferredUpdateMessage)
        })
>>>>>>> 8e155706
        .await?;

    Ok(Some(
        M::parse(response.data.clone()).map_err(serenity::Error::Other)?,
    ))
}

/// Convenience function for showing the modal and waiting for a response.
///
/// If the user doesn't submit before the timeout expires, `None` is returned.
///
/// Note: a modal must be the first response to a command. You cannot send any messages before,
/// or the modal will fail.
///
/// This function:
/// 1. sends the modal via [`Modal::create()`]
/// 2. waits for the user to submit via [`serenity::CollectModalInteraction`]
/// 3. acknowledges the submitted data so that Discord closes the pop-up for the user
/// 4. parses the submitted data via [`Modal::parse()`], wrapping errors in [`serenity::Error::Other`]
///
/// If you need more specialized behavior, you can copy paste the implementation of this function
/// and adjust to your needs. The code of this function is just a starting point.
pub async fn execute_modal<U: Send + Sync, E, M: Modal>(
    ctx: crate::ApplicationContext<'_, U, E>,
    defaults: Option<M>,
    timeout: Option<std::time::Duration>,
) -> Result<Option<M>, serenity::Error> {
    let interaction = ctx.interaction.unwrap();
    let response = execute_modal_generic(
        ctx.serenity_context,
        |resp| {
            interaction.create_interaction_response(ctx.http(), |b| {
                *b = resp;
                b
            })
        },
        interaction.id.to_string(),
        defaults,
        timeout,
    )
    .await?;
    ctx.has_sent_initial_response
        .store(true, std::sync::atomic::Ordering::SeqCst);
    Ok(response)
}

/// Convenience function for showing the modal on a message interaction and waiting for a response.
///
/// If the user doesn't submit before the timeout expires, `None` is returned.
///
/// This function:
/// 1. sends the modal via [`Modal::create()`] as a mci interaction response
/// 2. waits for the user to submit via [`serenity::CollectModalInteraction`]
/// 3. acknowledges the submitted data so that Discord closes the pop-up for the user
/// 4. parses the submitted data via [`Modal::parse()`], wrapping errors in [`serenity::Error::Other`]
///
/// If you need more specialized behavior, you can copy paste the implementation of this function
/// and adjust to your needs. The code of this function is just a starting point.
pub async fn execute_modal_on_component_interaction<M: Modal>(
    ctx: impl AsRef<serenity::Context>,
    interaction: Arc<serenity::MessageComponentInteraction>,
    defaults: Option<M>,
    timeout: Option<std::time::Duration>,
) -> Result<Option<M>, serenity::Error> {
    execute_modal_generic(
        ctx.as_ref(),
        |resp| {
            interaction.create_interaction_response(ctx.as_ref(), |b| {
                *b = resp;
                b
            })
        },
        interaction.id.to_string(),
        defaults,
        timeout,
    )
    .await
}

/// Derivable trait for modal interactions, Discords version of interactive forms
///
/// You don't need to implement this trait manually; use `#[derive(poise::Modal)]` instead
///
/// # Example
///
/// ```rust
/// # use poise::serenity_prelude as serenity;
/// # type Data = ();
/// # type Error = serenity::Error;
/// use poise::Modal;
/// type ApplicationContext<'a> = poise::ApplicationContext<'a, Data, Error>;
///
/// #[derive(Debug, Modal)]
/// #[name = "Modal title"] // Struct name by default
/// struct MyModal {
///     #[name = "First input label"] // Field name by default
///     #[placeholder = "Your first input goes here"] // No placeholder by default
///     #[min_length = 5] // No length restriction by default (so, 1-4000 chars)
///     #[max_length = 500]
///     first_input: String,
///     #[name = "Second input label"]
///     #[paragraph] // Switches from single-line input to multiline text box
///     second_input: Option<String>, // Option means optional input
/// }
///
/// #[poise::command(slash_command)]
/// pub async fn modal(ctx: ApplicationContext<'_>) -> Result<(), Error> {
///     let data = MyModal::execute(ctx).await?;
///     println!("Got data: {:?}", data);
///
///     Ok(())
/// }
/// ```
#[async_trait::async_trait]
pub trait Modal: Sized {
    /// Returns an interaction response builder which creates the modal for this type
    ///
    /// Optionally takes an initialized instance as pre-filled values of this modal (see
    /// [`Self::execute_with_defaults()`] for more info)
    fn create(defaults: Option<Self>, custom_id: String) -> serenity::CreateInteractionResponse;

    /// Parses a received modal submit interaction into this type
    ///
    /// Returns an error if a field was missing. This should never happen, because Discord will only
    /// let users submit when all required fields are filled properly
    fn parse(data: serenity::ModalInteractionData) -> Result<Self, &'static str>;

    /// Calls `execute_modal(ctx, None, None)`. See [`execute_modal`]
    ///
<<<<<<< HEAD
    /// Note: a modal must be the first response to a command. You cannot send any messages before,
    /// or the modal will fail
    ///
    /// This function:
    /// 1. sends the modal via [`Self::create()`]
    /// 2. waits for the user to submit via [`serenity::ModalInteractionCollector`]
    /// 3. acknowledges the submitted data so that Discord closes the pop-up for the user
    /// 4. parses the submitted data via [`Self::parse()`], wrapping errors in [`serenity::Error::Other`]
=======
    /// For a variant that is triggered on component interactions, see [`execute_modal_on_component_interaction`].
>>>>>>> 8e155706
    // TODO: add execute_with_defaults? Or add a `defaults: Option<Self>` param?
    async fn execute<U: Send + Sync, E>(
        ctx: crate::ApplicationContext<'_, U, E>,
    ) -> Result<Option<Self>, serenity::Error> {
        execute_modal(ctx, None::<Self>, None).await
    }

    /// Calls `execute_modal(ctx, Some(defaults), None)`. See [`execute_modal`]
    // TODO: deprecate this in favor of execute_modal()?
    async fn execute_with_defaults<U: Send + Sync, E>(
        ctx: crate::ApplicationContext<'_, U, E>,
        defaults: Self,
    ) -> Result<Option<Self>, serenity::Error> {
        execute_modal(ctx, Some(defaults), None).await
    }
}<|MERGE_RESOLUTION|>--- conflicted
+++ resolved
@@ -47,39 +47,20 @@
     F: std::future::Future<Output = Result<(), serenity::Error>>,
 >(
     ctx: &serenity::Context,
-    create_interaction_response: impl FnOnce(serenity::CreateInteractionResponse<'static>) -> F,
+    create_interaction_response: impl FnOnce(serenity::CreateInteractionResponse) -> F,
     modal_custom_id: String,
     defaults: Option<M>,
     timeout: Option<std::time::Duration>,
 ) -> Result<Option<M>, serenity::Error> {
     // Send modal
-<<<<<<< HEAD
-    interaction
-        .create_response(ctx.discord, M::create(defaults, interaction_id.clone()))
-        .await?;
-    ctx.has_sent_initial_response
-        .store(true, std::sync::atomic::Ordering::SeqCst);
+    create_interaction_response(M::create(defaults, modal_custom_id.clone())).await?;
 
     // Wait for user to submit
-    let response = serenity::ModalInteractionCollector::new(&ctx.discord.shard)
-        .filter(move |d| d.data.custom_id == interaction_id)
-        .await
-        .unwrap();
-
-    // Send acknowledgement so that the pop-up is closed
-    response
-        .create_response(
-            ctx.discord,
-            serenity::CreateInteractionResponse::Acknowledge,
-        )
-=======
-    create_interaction_response(M::create(defaults, modal_custom_id.clone())).await?;
-
-    // Wait for user to submit
-    let response = serenity::CollectModalInteraction::new(&ctx.shard)
+    let response = serenity::ModalInteractionCollector::new(&ctx.shard)
         .filter(move |d| d.data.custom_id == modal_custom_id)
         .timeout(timeout.unwrap_or(std::time::Duration::from_secs(3600)))
         .await;
+
     let response = match response {
         Some(x) => x,
         None => return Ok(None),
@@ -87,10 +68,7 @@
 
     // Send acknowledgement so that the pop-up is closed
     response
-        .create_interaction_response(ctx, |b| {
-            b.kind(serenity::InteractionResponseType::DeferredUpdateMessage)
-        })
->>>>>>> 8e155706
+        .create_response(ctx, serenity::CreateInteractionResponse::Acknowledge)
         .await?;
 
     Ok(Some(
@@ -107,7 +85,7 @@
 ///
 /// This function:
 /// 1. sends the modal via [`Modal::create()`]
-/// 2. waits for the user to submit via [`serenity::CollectModalInteraction`]
+/// 2. waits for the user to submit via [`serenity::ModalInteractionCollector`]
 /// 3. acknowledges the submitted data so that Discord closes the pop-up for the user
 /// 4. parses the submitted data via [`Modal::parse()`], wrapping errors in [`serenity::Error::Other`]
 ///
@@ -121,12 +99,7 @@
     let interaction = ctx.interaction.unwrap();
     let response = execute_modal_generic(
         ctx.serenity_context,
-        |resp| {
-            interaction.create_interaction_response(ctx.http(), |b| {
-                *b = resp;
-                b
-            })
-        },
+        |resp| interaction.create_response(ctx.http(), resp),
         interaction.id.to_string(),
         defaults,
         timeout,
@@ -143,7 +116,7 @@
 ///
 /// This function:
 /// 1. sends the modal via [`Modal::create()`] as a mci interaction response
-/// 2. waits for the user to submit via [`serenity::CollectModalInteraction`]
+/// 2. waits for the user to submit via [`serenity::ModalInteractionCollector`]
 /// 3. acknowledges the submitted data so that Discord closes the pop-up for the user
 /// 4. parses the submitted data via [`Modal::parse()`], wrapping errors in [`serenity::Error::Other`]
 ///
@@ -151,18 +124,13 @@
 /// and adjust to your needs. The code of this function is just a starting point.
 pub async fn execute_modal_on_component_interaction<M: Modal>(
     ctx: impl AsRef<serenity::Context>,
-    interaction: Arc<serenity::MessageComponentInteraction>,
+    interaction: Arc<serenity::ComponentInteraction>,
     defaults: Option<M>,
     timeout: Option<std::time::Duration>,
 ) -> Result<Option<M>, serenity::Error> {
     execute_modal_generic(
         ctx.as_ref(),
-        |resp| {
-            interaction.create_interaction_response(ctx.as_ref(), |b| {
-                *b = resp;
-                b
-            })
-        },
+        |resp| interaction.create_response(ctx.as_ref(), resp),
         interaction.id.to_string(),
         defaults,
         timeout,
@@ -220,18 +188,7 @@
 
     /// Calls `execute_modal(ctx, None, None)`. See [`execute_modal`]
     ///
-<<<<<<< HEAD
-    /// Note: a modal must be the first response to a command. You cannot send any messages before,
-    /// or the modal will fail
-    ///
-    /// This function:
-    /// 1. sends the modal via [`Self::create()`]
-    /// 2. waits for the user to submit via [`serenity::ModalInteractionCollector`]
-    /// 3. acknowledges the submitted data so that Discord closes the pop-up for the user
-    /// 4. parses the submitted data via [`Self::parse()`], wrapping errors in [`serenity::Error::Other`]
-=======
     /// For a variant that is triggered on component interactions, see [`execute_modal_on_component_interaction`].
->>>>>>> 8e155706
     // TODO: add execute_with_defaults? Or add a `defaults: Option<Self>` param?
     async fn execute<U: Send + Sync, E>(
         ctx: crate::ApplicationContext<'_, U, E>,
