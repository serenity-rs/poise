//! Traits for slash command parameters and a macro to wrap the auto-deref specialization hack

use super::SlashArgError;
use std::convert::TryInto as _;
use std::marker::PhantomData;

#[allow(unused_imports)] // import is required if serenity simd_json feature is enabled
use crate::serenity::json::prelude::*;
use crate::serenity_prelude as serenity;

/// Implement this trait on types that you want to use as a slash command parameter.
#[async_trait::async_trait]
pub trait SlashArgument: Sized {
    /// Extract a Rust value of type T from the slash command argument, given via a
    /// [`serenity::json::Value`].
    ///
    /// Don't call this method directly! Use [`crate::extract_slash_argument!`]
    async fn extract(
        ctx: &serenity::Context,
        interaction: crate::ApplicationCommandOrAutocompleteInteraction<'_>,
        value: &serenity::ResolvedValue<'_>,
    ) -> Result<Self, SlashArgError>;

    /// Create a slash command parameter equivalent to type T.
    ///
    /// Only fields about the argument type are filled in. The caller is still responsible for
    /// filling in `name()`, `description()`, and possibly `required()` or other fields.
    ///
    /// Don't call this method directly! Use [`crate::create_slash_argument!`]
    fn create(
        builder: serenity::CreateApplicationCommandOption,
    ) -> serenity::CreateApplicationCommandOption;

    /// If this is a choice parameter, returns the choices
    ///
    /// Don't call this method directly! Use [`crate::slash_argument_choices!`]
    fn choices() -> Vec<crate::CommandParameterChoice>;
}

/// Implemented for all types that can be used as a function parameter in a slash command.
///
/// Currently marked `#[doc(hidden)]` because implementing this trait requires some jank due to a
/// `PhantomData` hack and the auto-deref specialization hack.
#[doc(hidden)]
#[async_trait::async_trait]
pub trait SlashArgumentHack<T>: Sized {
    async fn extract(
        self,
        ctx: &serenity::Context,
        interaction: crate::ApplicationCommandOrAutocompleteInteraction<'_>,
        value: &serenity::ResolvedValue<'_>,
    ) -> Result<T, SlashArgError>;

    fn create(
        self,
        builder: serenity::CreateApplicationCommandOption,
    ) -> serenity::CreateApplicationCommandOption;

    fn choices(self) -> Vec<crate::CommandParameterChoice> {
        Vec::new()
    }
}

/// Full version of [`crate::SlashArgument::extract`].
///
/// Uses specialization to get full coverage of types. Pass the type as the first argument
#[macro_export]
macro_rules! extract_slash_argument {
    ($target:ty, $ctx:expr, $interaction:expr, $value:expr) => {{
        use $crate::SlashArgumentHack as _;
        (&&std::marker::PhantomData::<$target>).extract($ctx, $interaction, $value)
    }};
}
/// Full version of [`crate::SlashArgument::create`].
///
/// Uses specialization to get full coverage of types. Pass the type as the first argument
#[macro_export]
macro_rules! create_slash_argument {
    ($target:ty, $builder:expr) => {{
        use $crate::SlashArgumentHack as _;
        (&&std::marker::PhantomData::<$target>).create($builder)
    }};
}
/// Full version of [`crate::SlashArgument::choices`].
///
/// Uses specialization to get full coverage of types. Pass the type as the first argument
#[macro_export]
macro_rules! slash_argument_choices {
    ($target:ty) => {{
        use $crate::SlashArgumentHack as _;
        (&&std::marker::PhantomData::<$target>).choices()
    }};
}

/// Handles arbitrary types that can be parsed from string.
#[async_trait::async_trait]
impl<T> SlashArgumentHack<T> for PhantomData<T>
where
    T: serenity::ArgumentConvert + Send + Sync,
    T::Err: std::error::Error + Send + Sync + 'static,
{
    async fn extract(
        self,
        ctx: &serenity::Context,
        interaction: crate::ApplicationCommandOrAutocompleteInteraction<'_>,
        value: &serenity::ResolvedValue<'_>,
    ) -> Result<T, SlashArgError> {
        let string = match *value {
            serenity::ResolvedValue::String(s) => s,
            _ => return Err(SlashArgError::CommandStructureMismatch("expected string")),
        };
        T::convert(
            ctx,
            interaction.guild_id(),
            Some(interaction.channel_id()),
            string,
        )
        .await
        .map_err(|e| SlashArgError::Parse {
            error: e.into(),
            input: string.into(),
        })
    }

    fn create(
        self,
        builder: serenity::CreateApplicationCommandOption,
    ) -> serenity::CreateApplicationCommandOption {
        builder.kind(serenity::CommandOptionType::String)
    }
}

/// Implements slash argument trait for integer types
macro_rules! impl_for_integer {
    ($($t:ty)*) => { $(
        #[async_trait::async_trait]
        impl SlashArgumentHack<$t> for &PhantomData<$t> {
            async fn extract(
                self,
                _: &serenity::Context,
                _: crate::ApplicationCommandOrAutocompleteInteraction<'_>,
                value: &serenity::ResolvedValue<'_>,
            ) -> Result<$t, SlashArgError> {
                match *value {
                    serenity::ResolvedValue::Integer(x) => x
                        .try_into()
                        .map_err(|_| SlashArgError::CommandStructureMismatch(
                            "received out of bounds integer"
                        )),
                    _ => Err(SlashArgError::CommandStructureMismatch("expected integer")),
                }
            }

            fn create(self, builder: serenity::CreateApplicationCommandOption) -> serenity::CreateApplicationCommandOption {
                builder
                    .min_number_value(f64::max(<$t>::MIN as f64, -9007199254740991.))
                    .max_number_value(f64::min(<$t>::MAX as f64, 9007199254740991.))
                    .kind(serenity::CommandOptionType::Integer)
            }
        }
    )* };
}
impl_for_integer!(i8 i16 i32 i64 isize u8 u16 u32 u64 usize);

#[async_trait::async_trait]
impl<T: SlashArgument + Sync> SlashArgumentHack<T> for &PhantomData<T> {
    async fn extract(
        self,
        ctx: &serenity::Context,
        interaction: crate::ApplicationCommandOrAutocompleteInteraction<'_>,
        value: &serenity::ResolvedValue<'_>,
    ) -> Result<T, SlashArgError> {
        <T as SlashArgument>::extract(ctx, interaction, value).await
    }

    fn create(
        self,
        builder: serenity::CreateApplicationCommandOption,
    ) -> serenity::CreateApplicationCommandOption {
        <T as SlashArgument>::create(builder)
    }

    fn choices(self) -> Vec<crate::CommandParameterChoice> {
        <T as SlashArgument>::choices()
    }
}

<<<<<<< HEAD
/// Versatile macro to implement SlashArgumentHack for simple types
=======
/// Implements `SlashArgumentHack` for a model type that is represented in interactions via an ID
>>>>>>> df788fee
macro_rules! impl_slash_argument {
    ($type:ty, |$ctx:pat, $interaction:pat, $slash_param_type:ident ( $($arg:pat),* )| $extractor:expr) => {
        #[async_trait::async_trait]
        impl SlashArgumentHack<$type> for &PhantomData<$type> {
            async fn extract(
                self,
                $ctx: &serenity::Context,
                $interaction: crate::ApplicationCommandOrAutocompleteInteraction<'_>,
                value: &serenity::ResolvedValue<'_>,
            ) -> Result<$type, SlashArgError> {
                match *value {
                    serenity::ResolvedValue::$slash_param_type( $($arg),* ) => Ok( $extractor ),
                    _ => Err(SlashArgError::CommandStructureMismatch(
                        concat!("expected ", stringify!($slash_param_type))
                    )),
                }
            }

            fn create(
                self,
                builder: serenity::CreateApplicationCommandOption,
            ) -> serenity::CreateApplicationCommandOption {
                builder.kind(serenity::CommandOptionType::$slash_param_type)
            }
        }
    };
}

impl_slash_argument!(f32, |_, _, Number(x)| x as f32);
impl_slash_argument!(f64, |_, _, Number(x)| x);
impl_slash_argument!(bool, |_, _, Boolean(x)| x);
impl_slash_argument!(serenity::Attachment, |_, _, Attachment(att)| att.clone());
impl_slash_argument!(serenity::Member, |ctx, interaction, User(user, _)| {
    interaction
        .guild_id()
        .ok_or(SlashArgError::Invalid("cannot use member parameter in DMs"))?
        .member(ctx, user.id)
        .await?
});
impl_slash_argument!(serenity::PartialMember, |_, _, User(_, member)| {
    member
        .ok_or(SlashArgError::Invalid("cannot use member parameter in DMs"))?
        .clone()
});
impl_slash_argument!(serenity::User, |_, _, User(user, _)| user.clone());
impl_slash_argument!(serenity::UserId, |_, _, User(user, _)| user.id);
impl_slash_argument!(serenity::Channel, |ctx, _, Channel(channel)| {
    channel.id.to_channel(ctx).await?
});
impl_slash_argument!(serenity::ChannelId, |_, _, Channel(channel)| channel.id);
impl_slash_argument!(serenity::PartialChannel, |_, _, Channel(channel)| channel
    .clone());
impl_slash_argument!(serenity::GuildChannel, |ctx, _, Channel(channel)| {
    match channel.id.to_channel(ctx).await? {
        serenity::Channel::Guild(channel) => channel,
        _ => {
            return Err(SlashArgError::Invalid(
                "expected a channel (not a category)",
            ));
        }
    }
});
impl_slash_argument!(serenity::Role, |_, _, Role(role)| role.clone());
impl_slash_argument!(serenity::RoleId, |_, _, Role(role)| role.id);<|MERGE_RESOLUTION|>--- conflicted
+++ resolved
@@ -185,11 +185,7 @@
     }
 }
 
-<<<<<<< HEAD
-/// Versatile macro to implement SlashArgumentHack for simple types
-=======
-/// Implements `SlashArgumentHack` for a model type that is represented in interactions via an ID
->>>>>>> df788fee
+/// Versatile macro to implement `SlashArgumentHack` for simple types
 macro_rules! impl_slash_argument {
     ($type:ty, |$ctx:pat, $interaction:pat, $slash_param_type:ident ( $($arg:pat),* )| $extractor:expr) => {
         #[async_trait::async_trait]
