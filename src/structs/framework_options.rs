//! Just contains `FrameworkOptions`

use crate::{serenity_prelude as serenity, BoxFuture};

/// Framework configuration
#[derive(derivative::Derivative)]
#[derivative(Debug(bound = ""))]
pub struct FrameworkOptions<U, E> {
    /// List of commands in the framework
    pub commands: Vec<crate::Command<U, E>>,
    /// Provide a callback to be invoked when any user code yields an error.
    #[derivative(Debug = "ignore")]
    pub on_error: fn(crate::FrameworkError<'_, U, E>) -> BoxFuture<'_, ()>,
    /// Called before every command
    #[derivative(Debug = "ignore")]
    pub pre_command: fn(crate::Context<'_, U, E>) -> BoxFuture<'_, ()>,
    /// Called after every command if it was successful (returned Ok)
    #[derivative(Debug = "ignore")]
    pub post_command: fn(crate::Context<'_, U, E>) -> BoxFuture<'_, ()>,
    /// Provide a callback to be invoked before every command. The command will only be executed
    /// if the callback returns true.
    ///
    /// If individual commands add their own check, both callbacks are run and must return true.
    #[derivative(Debug = "ignore")]
    pub command_check: Option<fn(crate::Context<'_, U, E>) -> BoxFuture<'_, Result<bool, E>>>,
    /// If set to true, skips command checks if command was issued by [`FrameworkOptions::owners`]
    pub skip_checks_for_owners: bool,
    /// Default set of allowed mentions to use for all responses
    ///
    /// By default, user pings are allowed and role pings and everyone pings are filtered
    pub allowed_mentions: Option<serenity::CreateAllowedMentions>,
    /// Invoked before every message sent using [`crate::Context::say`] or [`crate::Context::send`]
    ///
    /// Allows you to modify every outgoing message in a central place
    #[derivative(Debug = "ignore")]
    pub reply_callback:
        Option<for<'a> fn(crate::Context<'_, U, E>, crate::CreateReply) -> crate::CreateReply>,
    /// If `true`, disables automatic cooldown handling before every command invocation.
    ///
    /// Useful for implementing custom cooldown behavior. See [`crate::Command::cooldowns`] and
    /// the methods on [`crate::CooldownTracker`] for how to do that.
    pub manual_cooldowns: bool,
    /// If `true`, changes behavior of guild_only command check to abort execution if the guild is
    /// not in cache.
    ///
    /// **If `cache` feature is disabled, this has no effect!**
    pub require_cache_for_guild_check: bool,
    /// Called on every Discord event. Can be used to react to non-command events, like messages
    /// deletions or guild updates.
    #[derivative(Debug = "ignore")]
<<<<<<< HEAD
    pub listener: for<'a> fn(
        &'a serenity::FullEvent,
=======
    pub event_handler: for<'a> fn(
        &'a serenity::Context,
        &'a crate::Event<'a>,
>>>>>>> 8e155706
        crate::FrameworkContext<'a, U, E>,
        // TODO: redundant with framework
        &'a U,
    ) -> BoxFuture<'a, Result<(), E>>,
    /// Renamed to [`Self::event_handler`]!
    #[deprecated = "renamed to event_handler"]
    pub listener: (),
    /// Prefix command specific options.
    pub prefix_options: crate::PrefixFrameworkOptions<U, E>,
    /// User IDs which are allowed to use owners_only commands
    pub owners: std::collections::HashSet<serenity::UserId>,
    /// If true, [`Self::owners`] is automatically initialized with the results of
    /// [`serenity::Http::get_current_application_info()`].
    ///
    /// True by default.
    pub initialize_owners: bool,
    // #[non_exhaustive] forbids struct update syntax for ?? reason
    #[doc(hidden)]
    pub __non_exhaustive: (),
}

impl<U, E> FrameworkOptions<U, E> {
    /// Add a new command to the framework
    #[deprecated = "supply commands in FrameworkOptions directly with `commands: vec![...]`"]
    pub fn command(
        &mut self,
        mut command: crate::Command<U, E>,
        meta_builder: impl FnOnce(&mut crate::Command<U, E>) -> &mut crate::Command<U, E> + 'static,
    ) {
        meta_builder(&mut command);
        self.commands.push(command);
    }
}

impl<U, E> Default for FrameworkOptions<U, E>
where
    U: Send + Sync,
    E: std::fmt::Display + std::fmt::Debug + Send,
{
    fn default() -> Self {
        #[allow(deprecated)] // we need to set the listener field
        Self {
            commands: Vec::new(),
            on_error: |error| {
                Box::pin(async move {
                    if let Err(e) = crate::builtins::on_error(error).await {
                        log::error!("Error while handling error: {}", e);
                    }
                })
            },
<<<<<<< HEAD
            listener: |_, _, _| Box::pin(async { Ok(()) }),
            pre_command: |_| Box::pin(async {}),
            post_command: |_| Box::pin(async {}),
            command_check: None,
            allowed_mentions: Some(
                serenity::CreateAllowedMentions::default()
                    // Only support direct user pings by default
                    .all_users(true),
            ),
=======
            event_handler: |_, _, _, _| Box::pin(async { Ok(()) }),
            listener: (),
            pre_command: |_| Box::pin(async {}),
            post_command: |_| Box::pin(async {}),
            command_check: None,
            skip_checks_for_owners: false,
            allowed_mentions: Some({
                let mut f = serenity::CreateAllowedMentions::default();
                // Only support direct user pings by default
                f.empty_parse().parse(serenity::ParseValue::Users);
                f
            }),
>>>>>>> 8e155706
            reply_callback: None,
            manual_cooldowns: false,
            require_cache_for_guild_check: false,
            prefix_options: Default::default(),
            owners: Default::default(),
            initialize_owners: true,
            __non_exhaustive: (),
        }
    }
}<|MERGE_RESOLUTION|>--- conflicted
+++ resolved
@@ -48,14 +48,8 @@
     /// Called on every Discord event. Can be used to react to non-command events, like messages
     /// deletions or guild updates.
     #[derivative(Debug = "ignore")]
-<<<<<<< HEAD
-    pub listener: for<'a> fn(
+    pub event_handler: for<'a> fn(
         &'a serenity::FullEvent,
-=======
-    pub event_handler: for<'a> fn(
-        &'a serenity::Context,
-        &'a crate::Event<'a>,
->>>>>>> 8e155706
         crate::FrameworkContext<'a, U, E>,
         // TODO: redundant with framework
         &'a U,
@@ -106,30 +100,17 @@
                     }
                 })
             },
-<<<<<<< HEAD
-            listener: |_, _, _| Box::pin(async { Ok(()) }),
+            event_handler: |_, _, _| Box::pin(async { Ok(()) }),
+            listener: (),
             pre_command: |_| Box::pin(async {}),
             post_command: |_| Box::pin(async {}),
             command_check: None,
+            skip_checks_for_owners: false,
             allowed_mentions: Some(
                 serenity::CreateAllowedMentions::default()
                     // Only support direct user pings by default
                     .all_users(true),
             ),
-=======
-            event_handler: |_, _, _, _| Box::pin(async { Ok(()) }),
-            listener: (),
-            pre_command: |_| Box::pin(async {}),
-            post_command: |_| Box::pin(async {}),
-            command_check: None,
-            skip_checks_for_owners: false,
-            allowed_mentions: Some({
-                let mut f = serenity::CreateAllowedMentions::default();
-                // Only support direct user pings by default
-                f.empty_parse().parse(serenity::ParseValue::Users);
-                f
-            }),
->>>>>>> 8e155706
             reply_callback: None,
             manual_cooldowns: false,
             require_cache_for_guild_check: false,
