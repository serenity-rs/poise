//! The Command struct, which stores all information about a single framework command

use crate::{serenity_prelude as serenity, BoxFuture};

/// Type returned from `#[poise::command]` annotated functions, which contains all of the generated
/// prefix and application commands
#[derive(derivative::Derivative)]
#[derivative(Default, Debug(bound = ""))]
pub struct Command<U, E> {
    // =============
    /// Callback to execute when this command is invoked in a prefix context
    #[derivative(Debug = "ignore")]
    pub prefix_action: Option<
        for<'a> fn(
            crate::PrefixContext<'a, U, E>,
        ) -> BoxFuture<'a, Result<(), crate::FrameworkError<'a, U, E>>>,
    >,
    /// Callback to execute when this command is invoked in a slash context
    #[derivative(Debug = "ignore")]
    pub slash_action: Option<
        for<'a> fn(
            crate::ApplicationContext<'a, U, E>,
        ) -> BoxFuture<'a, Result<(), crate::FrameworkError<'a, U, E>>>,
    >,
    /// Callback to execute when this command is invoked in a context menu context
    ///
    /// The enum variant shows which Discord item this context menu command works on
    pub context_menu_action: Option<crate::ContextMenuCommandAction<U, E>>,

    // ============= Command type agnostic data
    /// Subcommands of this command, if any
    pub subcommands: Vec<Command<U, E>>,
    /// Require a subcommand to be invoked
    pub subcommand_required: bool,
    /// Main name of the command. Aliases (prefix-only) can be set in [`Self::aliases`].
    pub name: String,
    /// Localized names with locale string as the key (slash-only)
    pub name_localizations: std::collections::HashMap<String, String>,
    /// Full name including parent command names.
    ///
    /// Initially set to just [`Self::name`] and properly populated when the framework is started.
    pub qualified_name: String,
    /// A string to identify this particular command within a list of commands.
    ///
    /// Can be configured via the [`crate::command`] macro (though it's probably not needed for most
    /// bots). If not explicitly configured, it falls back to the command function name.
    pub identifying_name: String,
    /// Identifier for the category that this command will be displayed in for help commands.
    pub category: Option<String>,
    /// Whether to hide this command in help menus.
    pub hide_in_help: bool,
    /// Short description of the command. Displayed inline in help menus and similar.
    pub description: Option<String>,
    /// Localized descriptions with locale string as the key (slash-only)
    pub description_localizations: std::collections::HashMap<String, String>,
    /// Multiline description with detailed usage instructions. Displayed in the command specific
    /// help: `~help command_name`
    pub help_text: Option<String>,
    /// Handles command cooldowns. Mainly for framework internal use
    pub cooldowns: std::sync::Mutex<crate::CooldownTracker>,
    /// The [`CooldownConfig`](crate::CooldownConfig) that will be used
    /// with the [`CooldownTracker`](crate::CooldownTracker)
    pub cooldown_config: std::sync::Mutex<crate::CooldownConfig>,
    /// After the first response, whether to post subsequent responses as edits to the initial
    /// message
    ///
    /// Note: in prefix commands, this only has an effect if
    /// `crate::PrefixFrameworkOptions::edit_tracker` is set.
    pub reuse_response: bool,
    /// Permissions which users must have to invoke this command. Used by Discord to set who can
    /// invoke this as a slash command. Not used on prefix commands or checked internally.
    ///
    /// Set to [`serenity::Permissions::empty()`] by default
    pub default_member_permissions: serenity::Permissions,
    /// Permissions which users must have to invoke this command. This is checked internally and
    /// works for both prefix commands and slash commands.
    ///
    /// Set to [`serenity::Permissions::empty()`] by default
    pub required_permissions: serenity::Permissions,
    /// Permissions without which command execution will fail. You can set this to fail early and
    /// give a descriptive error message in case the
    /// bot hasn't been assigned the minimum permissions by the guild admin.
    ///
    /// Set to [`serenity::Permissions::empty()`] by default
    pub required_bot_permissions: serenity::Permissions,
    /// If true, only users from the [owners list](crate::FrameworkOptions::owners) may use this
    /// command.
    pub owners_only: bool,
    /// If true, only people in guilds may use this command
    pub guild_only: bool,
    /// If true, the command may only run in DMs
    pub dm_only: bool,
    /// If true, the command may only run in NSFW channels
    pub nsfw_only: bool,
    /// Command-specific override for [`crate::FrameworkOptions::on_error`]
    #[derivative(Debug = "ignore")]
    pub on_error: Option<fn(crate::FrameworkError<'_, U, E>) -> BoxFuture<'_, ()>>,
    /// If any of these functions returns false, this command will not be executed.
    #[derivative(Debug = "ignore")]
    pub checks: Vec<fn(crate::Context<'_, U, E>) -> BoxFuture<'_, Result<bool, E>>>,
    /// List of parameters for this command
    ///
    /// Used for registering and parsing slash commands. Can also be used in help commands
    pub parameters: Vec<crate::CommandParameter<U, E>>,
    /// Arbitrary data, useful for storing custom metadata about your commands
    #[derivative(Default(value = "Box::new(())"))]
    pub custom_data: Box<dyn std::any::Any + Send + Sync>,

    // ============= Prefix-specific data
    /// Alternative triggers for the command (prefix-only)
    pub aliases: Vec<String>,
    /// Whether to rerun the command if an existing invocation message is edited (prefix-only)
    pub invoke_on_edit: bool,
    /// Whether to delete the bot response if an existing invocation message is deleted (prefix-only)
    pub track_deletion: bool,
    /// Whether to broadcast a typing indicator while executing this commmand (prefix-only)
    pub broadcast_typing: bool,

    // ============= Application-specific data
    /// Context menu specific name for this command, displayed in Discord's context menu
    pub context_menu_name: Option<String>,
    /// Whether responses to this command should be ephemeral by default (application-only)
    pub ephemeral: bool,

    // Like #[non_exhaustive], but #[poise::command] still needs to be able to create an instance
    #[doc(hidden)]
    pub __non_exhaustive: (),
}

impl<U, E> PartialEq for Command<U, E> {
    fn eq(&self, other: &Self) -> bool {
        std::ptr::eq(self, other)
    }
}
impl<U, E> Eq for Command<U, E> {}

impl<U, E> Command<U, E> {
    /// Serializes this Command into an application command option, which is the form which Discord
    /// requires subcommands to be in
    fn create_as_subcommand(&self) -> Option<serenity::CreateCommandOption> {
        self.slash_action?;

        let mut b = serenity::CreateCommandOption::new(
            if self.subcommands.is_empty() {
                serenity::CommandOptionType::SubCommand
            } else {
                serenity::CommandOptionType::SubCommandGroup
            },
            &self.name,
            self.description.as_deref().unwrap_or("A slash command"),
        );

        for (locale, name) in &self.name_localizations {
            b = b.name_localized(locale, name);
        }
        for (locale, description) in &self.description_localizations {
            b = b.description_localized(locale, description);
        }

        if self.subcommands.is_empty() {
            b = b.kind(serenity::CommandOptionType::SubCommand);

            for param in &self.parameters {
                // Using `?` because if this command has slash-incompatible parameters, we cannot
                // just ignore them but have to abort the creation process entirely
                b = b.add_sub_option(param.create_as_slash_command_option()?);
            }
        } else {
            b = b.kind(serenity::CommandOptionType::SubCommandGroup);

            for subcommand in &self.subcommands {
                if let Some(subcommand) = subcommand.create_as_subcommand() {
                    b = b.add_sub_option(subcommand);
                }
            }
        }

        Some(b)
    }

    /// Generates a slash command builder from this [`Command`] instance. This can be used
    /// to register this command on Discord's servers
    pub fn create_as_slash_command(&self) -> Option<serenity::CreateCommand> {
        self.slash_action?;

        let mut b = serenity::CreateCommand::new(&self.name)
            .description(self.description.as_deref().unwrap_or("A slash command"));

        for (locale, name) in &self.name_localizations {
            b = b.name_localized(locale, name);
        }
        for (locale, description) in &self.description_localizations {
            b = b.description_localized(locale, description);
        }

        // This is_empty check is needed because Discord special cases empty
        // default_member_permissions to mean "admin-only" (yes it's stupid)
        if !self.default_member_permissions.is_empty() {
            b = b.default_member_permissions(self.default_member_permissions);
        }

        if self.guild_only {
            b = b.dm_permission(false);
        }

        if self.subcommands.is_empty() {
            for param in &self.parameters {
                // Using `?` because if this command has slash-incompatible parameters, we cannot
                // just ignore them but have to abort the creation process entirely
                b = b.add_option(param.create_as_slash_command_option()?);
            }
        } else {
            for subcommand in &self.subcommands {
                if let Some(subcommand) = subcommand.create_as_subcommand() {
                    b = b.add_option(subcommand);
                }
            }
        }

        Some(b)
    }

    /// Generates a context menu command builder from this [`Command`] instance. This can be used
    /// to register this command on Discord's servers
    pub fn create_as_context_menu_command(&self) -> Option<serenity::CreateCommand> {
        let context_menu_action = self.context_menu_action?;

<<<<<<< HEAD
        // TODO: localization?
        let name = self.context_menu_name.unwrap_or(&self.name);
        let kind = match context_menu_action {
            crate::ContextMenuCommandAction::User(_) => serenity::CommandType::User,
            crate::ContextMenuCommandAction::Message(_) => serenity::CommandType::Message,
        };
        Some(
            serenity::CreateCommand::new(name)
                .kind(kind)
                .dm_permission(!self.guild_only),
        )
=======
        let mut builder = serenity::CreateApplicationCommand::default();
        builder
            // TODO: localization?
            .name(self.context_menu_name.as_deref().unwrap_or(&self.name))
            .kind(match context_menu_action {
                crate::ContextMenuCommandAction::User(_) => serenity::CommandType::User,
                crate::ContextMenuCommandAction::Message(_) => serenity::CommandType::Message,
                crate::ContextMenuCommandAction::__NonExhaustive => unreachable!(),
            });

        if self.guild_only {
            builder.dm_permission(false);
        }

        Some(builder)
>>>>>>> 8e155706
    }

    /// **Deprecated**
    #[deprecated = "Please use `poise::Command { category: \"...\", ..command() }` instead"]
<<<<<<< HEAD
    pub fn category(mut self, category: &'static str) -> Self {
=======
    pub fn category(&mut self, category: String) -> &mut Self {
>>>>>>> 8e155706
        self.category = Some(category);
        self
    }

    /// Insert a subcommand
    #[deprecated = "Please use `poise::Command { subcommands: vec![...], ..command() }` instead"]
    pub fn subcommand(
        mut self,
        mut subcommand: crate::Command<U, E>,
        meta_builder: impl FnOnce(&mut Self) -> Self,
    ) -> Self {
        meta_builder(&mut subcommand);
        self.subcommands.push(subcommand);
        self
    }
}<|MERGE_RESOLUTION|>--- conflicted
+++ resolved
@@ -225,44 +225,23 @@
     pub fn create_as_context_menu_command(&self) -> Option<serenity::CreateCommand> {
         let context_menu_action = self.context_menu_action?;
 
-<<<<<<< HEAD
         // TODO: localization?
-        let name = self.context_menu_name.unwrap_or(&self.name);
+        let name = self.context_menu_name.as_deref().unwrap_or(&self.name);
         let kind = match context_menu_action {
             crate::ContextMenuCommandAction::User(_) => serenity::CommandType::User,
             crate::ContextMenuCommandAction::Message(_) => serenity::CommandType::Message,
+            crate::ContextMenuCommandAction::__NonExhaustive => unreachable!(),
         };
         Some(
             serenity::CreateCommand::new(name)
                 .kind(kind)
                 .dm_permission(!self.guild_only),
         )
-=======
-        let mut builder = serenity::CreateApplicationCommand::default();
-        builder
-            // TODO: localization?
-            .name(self.context_menu_name.as_deref().unwrap_or(&self.name))
-            .kind(match context_menu_action {
-                crate::ContextMenuCommandAction::User(_) => serenity::CommandType::User,
-                crate::ContextMenuCommandAction::Message(_) => serenity::CommandType::Message,
-                crate::ContextMenuCommandAction::__NonExhaustive => unreachable!(),
-            });
-
-        if self.guild_only {
-            builder.dm_permission(false);
-        }
-
-        Some(builder)
->>>>>>> 8e155706
     }
 
     /// **Deprecated**
     #[deprecated = "Please use `poise::Command { category: \"...\", ..command() }` instead"]
-<<<<<<< HEAD
-    pub fn category(mut self, category: &'static str) -> Self {
-=======
-    pub fn category(&mut self, category: String) -> &mut Self {
->>>>>>> 8e155706
+    pub fn category(mut self, category: String) -> Self {
         self.category = Some(category);
         self
     }
