--- conflicted
+++ resolved
@@ -2,52 +2,6 @@
 //! when the user edits their command invocation message.
 
 use crate::serenity_prelude as serenity;
-
-<<<<<<< HEAD
-=======
-/// Updates the given message according to the update event
-fn update_message(message: &mut serenity::Message, update: serenity::MessageUpdateEvent) {
-    message.id = update.id;
-    message.channel_id = update.channel_id;
-    message.guild_id = update.guild_id;
-
-    if let Some(kind) = update.kind {
-        message.kind = kind;
-    }
-    if let Some(content) = update.content {
-        message.content = content;
-    }
-    if let Some(tts) = update.tts {
-        message.tts = tts;
-    }
-    if let Some(pinned) = update.pinned {
-        message.pinned = pinned;
-    }
-    if let Some(timestamp) = update.timestamp {
-        message.timestamp = timestamp;
-    }
-    if let Some(edited_timestamp) = update.edited_timestamp {
-        message.edited_timestamp = Some(edited_timestamp);
-    }
-    if let Some(author) = update.author {
-        message.author = author;
-    }
-    if let Some(mention_everyone) = update.mention_everyone {
-        message.mention_everyone = mention_everyone;
-    }
-    if let Some(mentions) = update.mentions {
-        message.mentions = mentions;
-    }
-    if let Some(mention_roles) = update.mention_roles {
-        message.mention_roles = mention_roles;
-    }
-    if let Some(attachments) = update.attachments {
-        message.attachments = attachments;
-    }
-    // if let Some(embeds) = update.embeds {
-    //     message.embeds = embeds;
-    // }
-}
 
 /// A single cached command invocation
 #[derive(Debug)]
@@ -60,7 +14,6 @@
     track_deletion: bool,
 }
 
->>>>>>> 8e155706
 /// Stores messages and the associated bot responses in order to implement poise's edit tracking
 /// feature.
 #[derive(Debug)]
@@ -113,13 +66,8 @@
                     return None;
                 }
 
-<<<<<<< HEAD
-                user_msg_update.apply_to_message(user_msg);
-                Some((user_msg.clone(), true))
-=======
-                update_message(&mut invocation.user_msg, user_msg_update.clone());
+                user_msg_update.apply_to_message(&mut invocation.user_msg);
                 Some((invocation.user_msg.clone(), true))
->>>>>>> 8e155706
             }
             None => {
                 if ignore_edits_if_not_yet_responded {
