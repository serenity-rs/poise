//! The central Framework struct that ties everything together.

pub use builder::*;

use crate::{serenity_prelude as serenity, BoxFuture};

mod builder;

/// The main framework struct which stores all data and handles message and interaction dispatch.
///
/// Technically, this is just an optional abstraction over [`crate::dispatch_event`] with some
/// additional conveniences built-in:
/// - fills in correct values for [`crate::Command::qualified_name`]: [`set_qualified_names`]
/// - spawns a background task to periodically clear edit tracker cache
/// - sets up user data on the first Ready event
/// - keeps track of shard manager and bot ID automatically
///
/// You can build a bot without [`Framework`]: see the `manual_dispatch` example in the repository
pub struct Framework<U, E> {
    /// Stores user data. Is initialized on first Ready event
    user_data: once_cell::sync::OnceCell<U>,
    /// Stores bot ID. Is initialized on first Ready event
    bot_id: once_cell::sync::OnceCell<serenity::UserId>,
    /// Stores the framework options
    options: crate::FrameworkOptions<U, E>,

    /// Initialized during construction; so shouldn't be None at any observable point
    shard_manager:
        once_cell::sync::OnceCell<std::sync::Arc<tokio::sync::Mutex<serenity::ShardManager>>>,
    /// Filled with Some on construction. Taken out and executed on first Ready gateway event
    setup: std::sync::Mutex<
        Option<
            Box<
                dyn Send
                    + Sync
                    + for<'a> FnOnce(
                        &'a serenity::Context,
                        &'a serenity::Ready,
                        &'a Self,
                    ) -> BoxFuture<'a, Result<U, E>>,
            >,
        >,
    >,

    /// Handle to the background task in order to `abort()` it on `Drop`
    edit_tracker_purge_task: once_cell::sync::OnceCell<tokio::task::JoinHandle<()>>,
}

impl<U, E> Framework<U, E> {
    /// Create a framework builder to configure, create and run a framework.
    ///
    /// For more information, see [`FrameworkBuilder`]
    #[deprecated = "Create a Client::builder() manually and pass Framework::new() into .framework()"]
    pub fn build() -> FrameworkBuilder<U, E> {
        FrameworkBuilder::default()
    }

    /// Create a framework builder to configure, create and run a framework.
    ///
    /// For more information, see [`FrameworkBuilder`]
    #[deprecated = "Create a Client::builder() manually and pass Framework::new() into .framework()"]
    pub fn builder() -> FrameworkBuilder<U, E> {
        FrameworkBuilder::default()
    }

    /// Setup a new [`Framework`]. For more ergonomic setup, please see [`FrameworkBuilder`]
    ///
    /// This function is async and returns Result because it already initializes the Discord client.
    ///
    /// The user data callback is invoked as soon as the bot is logged in. That way, bot data like
    /// user ID or connected guilds can be made available to the user data setup function. The user
    /// data setup is not allowed to return Result because there would be no reasonable
    /// course of action on error.
<<<<<<< HEAD
    pub fn new<F>(options: crate::FrameworkOptions<U, E>, user_data_setup: F) -> Self
=======
    pub async fn new<F>(
        client_builder: serenity::ClientBuilder,
        setup: F,
        mut options: crate::FrameworkOptions<U, E>,
    ) -> Result<std::sync::Arc<Self>, serenity::Error>
>>>>>>> 8e155706
    where
        F: Send
            + Sync
            + 'static
            + for<'a> FnOnce(
                &'a serenity::Context,
                &'a serenity::Ready,
                &'a Self,
            ) -> BoxFuture<'a, Result<U, E>>,
        U: Send + Sync + 'static,
        E: Send + 'static,
    {
        Self {
            user_data: once_cell::sync::OnceCell::new(),
            bot_id: once_cell::sync::OnceCell::new(),
<<<<<<< HEAD
            user_data_setup: std::sync::Mutex::new(Some(Box::new(user_data_setup))),
=======
            setup: Mutex::new(Some(Box::new(setup))),
>>>>>>> 8e155706
            options,
            shard_manager: once_cell::sync::OnceCell::new(),
            edit_tracker_purge_task: once_cell::sync::OnceCell::new(),
        }
    }

    /// Return the stored framework options, including commands.
    pub fn options(&self) -> &crate::FrameworkOptions<U, E> {
        &self.options
    }

    /// Returns the serenity's client shard manager.
    // Returns a reference so you can plug it into [`FrameworkContext`]
    pub fn shard_manager(&self) -> &std::sync::Arc<tokio::sync::Mutex<serenity::ShardManager>> {
        self.shard_manager
            .get()
            .expect("not None at any observable point")
    }

    /// Retrieves user data, or blocks until it has been initialized
    /// (once the Ready event has been received).
    pub async fn user_data(&self) -> &U {
        block_until_set(&self.user_data).await
    }

    /// Retrieves the bot's ID, or blocks until it has been initialized
    /// (once the Ready event has been received).
    pub async fn bot_id(&self) -> serenity::UserId {
        *block_until_set(&self.bot_id).await
    }
}

/// Busy loops over the given [`once_cell::sync::OnceCell`] until it has been set with a 100ms delay
/// between each loop.
async fn block_until_set<D>(cell: &once_cell::sync::OnceCell<D>) -> &D {
    loop {
        match cell.get() {
            Some(x) => break x,
            None => tokio::time::sleep(std::time::Duration::from_millis(100)).await,
        }
    }
}

#[async_trait::async_trait]
impl<U: Send + Sync, E: Send> serenity::Framework for Framework<U, E> {
    async fn init(&mut self, client: &serenity::Client) {
        set_qualified_names(&mut self.options.commands);

        message_content_intent_sanity_check(
            &self.options.prefix_options,
            client.shard_manager.lock().await.intents(),
        );

        let _ = self.shard_manager.set(client.shard_manager.clone());

        if self.options.initialize_owners {
            if let Err(e) = insert_owners_from_http(&client.http, &mut self.options.owners).await {
                log::warn!("Failed to insert owners from HTTP: {}", e);
            }
        }

        if let Some(edit_tracker) = &self.options.prefix_options.edit_tracker {
            let _ = self
                .edit_tracker_purge_task
                .set(spawn_edit_tracker_purge_task(edit_tracker.clone()));
        }
    }

    async fn dispatch(&self, event: serenity::FullEvent) {
        raw_dispatch_event(self, &event).await;
    }
}

impl<U, E> Drop for Framework<U, E> {
    fn drop(&mut self) {
        // Cancel background task, we don't want memory leaks
        if let Some(task) = self.edit_tracker_purge_task.get() {
            task.abort();
        }
    }
}

/// If the incoming event is Ready, this method executes the user data setup logic
/// Otherwise, it forwards the event to [`crate::dispatch_event`]
async fn raw_dispatch_event<U, E>(framework: &crate::Framework<U, E>, event: &serenity::FullEvent)
where
    U: Send + Sync,
{
    if let serenity::FullEvent::Ready {
        ctx,
        data_about_bot,
    } = event
    {
        let _: Result<_, _> = framework.bot_id.set(data_about_bot.user.id);
        let setup = Option::take(&mut *framework.setup.lock().unwrap());
        if let Some(setup) = setup {
            match setup(ctx, data_about_bot, framework).await {
                Ok(user_data) => {
                    let _: Result<_, _> = framework.user_data.set(user_data);
                }
                Err(error) => {
                    (framework.options.on_error)(crate::FrameworkError::Setup {
                        error,
                        framework,
                        data_about_bot,
                        ctx,
                    })
                    .await
                }
            }
        } else {
            // ignoring duplicate Discord bot ready event
            // (happens regularly when bot is online for long period of time)
        }
    }

    let user_data = framework.user_data().await;
    let bot_id = *framework
        .bot_id
        .get()
        .expect("bot ID not set even though we awaited Ready");
    let framework = crate::FrameworkContext {
        bot_id,
        options: &framework.options,
        user_data,
        shard_manager: framework.shard_manager(),
    };
    crate::dispatch_event(framework, event).await;
}

/// Traverses commands recursively and sets [`crate::Command::qualified_name`] to its actual value
pub fn set_qualified_names<U, E>(commands: &mut [crate::Command<U, E>]) {
    /// Fills in `qualified_name` fields by appending command name to the parent command name
    fn set_subcommand_qualified_names<U, E>(parents: &str, commands: &mut [crate::Command<U, E>]) {
        for cmd in commands {
            cmd.qualified_name = format!("{} {}", parents, cmd.name);
            set_subcommand_qualified_names(&cmd.qualified_name, &mut cmd.subcommands);
        }
    }
    for command in commands {
        set_subcommand_qualified_names(&command.name, &mut command.subcommands);
    }
}

/// Prints a warning on stderr if a prefix is configured but `MESSAGE_CONTENT` is not set
fn message_content_intent_sanity_check<U, E>(
    prefix_options: &crate::PrefixFrameworkOptions<U, E>,
    intents: serenity::GatewayIntents,
) {
    let is_prefix_configured = prefix_options.prefix.is_some()
        || prefix_options.dynamic_prefix.is_some()
        || prefix_options.stripped_dynamic_prefix.is_some();
    let can_receive_message_content = intents.contains(serenity::GatewayIntents::MESSAGE_CONTENT);
    if is_prefix_configured && !can_receive_message_content {
        log::warn!("Warning: MESSAGE_CONTENT intent not set; prefix commands will not be received");
    }
}

/// Runs [`serenity::Http::get_current_application_info`] and inserts owner data into
/// [`crate::FrameworkOptions::owners`]
pub async fn insert_owners_from_http(
    http: &serenity::Http,
    owners: &mut std::collections::HashSet<serenity::UserId>,
) -> Result<(), serenity::Error> {
    let application_info = http.get_current_application_info().await?;

    if let Some(owner) = application_info.owner {
        owners.insert(owner.id);
    }
    if let Some(team) = application_info.team {
        for member in team.members {
            // This `if` currently always evaluates to true but it becomes important once
            // Discord implements more team roles than Admin
            if member.permissions.iter().any(|p| p == "*") {
                owners.insert(member.user.id);
            }
        }
    }

    Ok(())
}

/// Spawns a background task that periodically purges outdated entries from the edit tracker cache
///
/// Important to avoid the edit tracker gobbling up unlimited memory
///
/// NOT PUB because it's not useful to outside users because it requires a full blown Framework
/// Because e.g. taking a `PrefixFrameworkOptions` reference won't work because tokio tasks need to be
/// 'static
fn spawn_edit_tracker_purge_task(
    edit_tracker: std::sync::Arc<std::sync::RwLock<crate::EditTracker>>,
) -> tokio::task::JoinHandle<()> {
    tokio::spawn(async move {
        loop {
            edit_tracker.write().unwrap().purge();

            // not sure if the purging interval should be configurable
            tokio::time::sleep(std::time::Duration::from_secs(60)).await;
        }
    })
}<|MERGE_RESOLUTION|>--- conflicted
+++ resolved
@@ -71,15 +71,7 @@
     /// user ID or connected guilds can be made available to the user data setup function. The user
     /// data setup is not allowed to return Result because there would be no reasonable
     /// course of action on error.
-<<<<<<< HEAD
-    pub fn new<F>(options: crate::FrameworkOptions<U, E>, user_data_setup: F) -> Self
-=======
-    pub async fn new<F>(
-        client_builder: serenity::ClientBuilder,
-        setup: F,
-        mut options: crate::FrameworkOptions<U, E>,
-    ) -> Result<std::sync::Arc<Self>, serenity::Error>
->>>>>>> 8e155706
+    pub fn new<F>(options: crate::FrameworkOptions<U, E>, setup: F) -> Self
     where
         F: Send
             + Sync
@@ -95,11 +87,7 @@
         Self {
             user_data: once_cell::sync::OnceCell::new(),
             bot_id: once_cell::sync::OnceCell::new(),
-<<<<<<< HEAD
-            user_data_setup: std::sync::Mutex::new(Some(Box::new(user_data_setup))),
-=======
-            setup: Mutex::new(Some(Box::new(setup))),
->>>>>>> 8e155706
+            setup: std::sync::Mutex::new(Some(Box::new(setup))),
             options,
             shard_manager: once_cell::sync::OnceCell::new(),
             edit_tracker_purge_task: once_cell::sync::OnceCell::new(),
