--- conflicted
+++ resolved
@@ -38,13 +38,8 @@
 ///
 /// You probably don't need to use this directly. `#[poise::command]` automatically generates a
 /// cooldown handler.
-<<<<<<< HEAD
 #[derive(Default, Clone, Debug, PartialEq, Eq)]
-pub struct Cooldowns {
-=======
-#[derive(Default, Clone, Debug, PartialEq, Eq, Hash)]
 pub struct CooldownTracker {
->>>>>>> c9c03739
     /// Stores the cooldown durations
     /// Will be removed in next version in favor of passing the config on demand to functions
     cooldown: CooldownConfig,
@@ -72,10 +67,10 @@
             cooldown: CooldownConfig::default(),
 
             global_invocation: None,
-            user_invocations: OrderedMap::new(),
-            guild_invocations: OrderedMap::new(),
-            channel_invocations: OrderedMap::new(),
-            member_invocations: OrderedMap::new(),
+            user_invocations: HashMap::new(),
+            guild_invocations: HashMap::new(),
+            channel_invocations: HashMap::new(),
+            member_invocations: HashMap::new(),
         }
     }
 
@@ -94,33 +89,20 @@
 
     /// Queries the cooldown buckets and checks if all cooldowns have expired and command
     /// execution may proceed. If not, Some is returned with the remaining cooldown
-<<<<<<< HEAD
-    pub fn remaining_cooldown(&self, ctx: CooldownContext) -> Option<Duration> {
-=======
-    pub fn remaining_cooldown_2<U, E>(
+    pub fn remaining_cooldown_2(
         &self,
-        ctx: crate::Context<'_, U, E>,
+        ctx: CooldownContext,
         cooldown_durations: &CooldownConfig,
     ) -> Option<Duration> {
->>>>>>> c9c03739
         let mut cooldown_data = vec![
             (cooldown_durations.global, self.global_invocation),
             (
-<<<<<<< HEAD
-                self.cooldown.user,
+                cooldown_durations.user,
                 self.user_invocations.get(&ctx.user_id).copied(),
             ),
             (
-                self.cooldown.channel,
+                cooldown_durations.channel,
                 self.channel_invocations.get(&ctx.channel_id).copied(),
-=======
-                cooldown_durations.user,
-                self.user_invocations.get(&ctx.author().id).copied(),
-            ),
-            (
-                cooldown_durations.channel,
-                self.channel_invocations.get(&ctx.channel_id()).copied(),
->>>>>>> c9c03739
             ),
         ];
 
@@ -148,7 +130,7 @@
     }
 
     /// **Will be replaced by [`Self::remaining_cooldown_2`] in the next breaking version**
-    pub fn remaining_cooldown<U, E>(&self, ctx: crate::Context<'_, U, E>) -> Option<Duration> {
+    pub fn remaining_cooldown(&self, ctx: CooldownContext) -> Option<Duration> {
         self.remaining_cooldown_2(ctx, &self.cooldown)
     }
 
